# -*- coding: utf-8 -*-

"""Main module."""
<<<<<<< HEAD
=======
import numpy as np
>>>>>>> 72ac6b56
from DataNavigator import DataNavigator
from Modeler import Modeler
<<<<<<< HEAD
from Sampler import Sampler
=======
from utils import load_model

np.set_printoptions(threshold=np.inf)
>>>>>>> 72ac6b56

# Try to incorporate rdt
dn = DataNavigator('../demo/Airbnb_demo_meta.json')
print('Data', dn.data)
print('child map', dn.child_map)
print('parent map', dn.parent_map)
print('transformed data', dn.transformed)

modeler = Modeler(dn)
modeler.model_database()
modeler.save_model('example')
# modeler = load_model('models/example3.pkl')
print('customers table', modeler.models['users'].data)
print('orders table', modeler.models['sessions'].data)
sampler = Sampler(dn, modeler)
print('generated users', sampler.sample_rows('users', 2))
print('generated sessions', sampler.sample_rows('sessions', 10))
print('sampling everything', sampler.sample_all())
print('sampling specific table', sampler.sample_table('users'))<|MERGE_RESOLUTION|>--- conflicted
+++ resolved
@@ -1,19 +1,14 @@
 # -*- coding: utf-8 -*-
 
 """Main module."""
-<<<<<<< HEAD
-=======
 import numpy as np
->>>>>>> 72ac6b56
-from DataNavigator import DataNavigator
-from Modeler import Modeler
-<<<<<<< HEAD
-from Sampler import Sampler
-=======
-from utils import load_model
+
+from sdv.DataNavigator import DataNavigator
+from sdv.Modeler import Modeler
+from sdv.Sampler import Sampler
+
 
 np.set_printoptions(threshold=np.inf)
->>>>>>> 72ac6b56
 
 # Try to incorporate rdt
 dn = DataNavigator('../demo/Airbnb_demo_meta.json')
